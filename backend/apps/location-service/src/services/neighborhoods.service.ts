--- conflicted
+++ resolved
@@ -335,21 +335,13 @@
       } else {
         // No boundaries, use normal TypeORM save
         const neighborhood = this.neighborhoodRepository.create(neighborhoodData);
-<<<<<<< HEAD
-        const savedNeighborhood = await this.neighborhoodRepository.save(neighborhood) as Neighborhood;
-<<<<<<< HEAD
+        const saved = await this.neighborhoodRepository.save(neighborhood);
+        const savedNeighborhood = (Array.isArray(saved) ? saved[0] : saved) as Neighborhood;
         
         if (!savedNeighborhood?.id) {
           throw new Error('Failed to create neighborhood - no ID returned from save');
         }
         
-=======
-=======
-        const saved = await this.neighborhoodRepository.save(neighborhood);
-        const savedNeighborhood = (Array.isArray(saved) ? saved[0] : saved) as Neighborhood;
->>>>>>> cd5d201b
-
->>>>>>> claude/fix-neighborhood-creation-error-011CUs6KtN9HFWHTJcgex1q9
         return this.neighborhoodRepository.findOne({
           where: { id: savedNeighborhood.id },
           relations: ['lga', 'ward', 'parentNeighborhood'],
