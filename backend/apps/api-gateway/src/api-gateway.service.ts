import { Injectable } from '@nestjs/common';
import { HttpService } from '@nestjs/axios';
import { InjectRepository } from '@nestjs/typeorm';
import { Repository } from 'typeorm';
import { firstValueFrom } from 'rxjs';
import { State } from '@app/database';

@Injectable()
export class ApiGatewayService {
  private readonly socialServiceUrl =
    process.env.SOCIAL_SERVICE_URL || 'http://localhost:3003';
  private readonly authServiceUrl =
    process.env.AUTH_SERVICE_URL || 'http://localhost:3001';
  private readonly marketplaceServiceUrl =
    process.env.MARKETPLACE_SERVICE_URL || 'http://localhost:3005';
  private readonly eventsServiceUrl =
    process.env.EVENTS_SERVICE_URL || 'http://localhost:3006';
  private readonly businessServiceUrl =
    process.env.BUSINESS_SERVICE_URL || 'http://localhost:3008';
  private readonly userServiceUrl =
    process.env.USER_SERVICE_URL || 'http://localhost:3002';
  private readonly messagingServiceUrl =
    process.env.MESSAGING_SERVICE_URL || 'http://localhost:3004';
  private readonly locationServiceUrl =
    process.env.LOCATION_SERVICE_URL || 'http://localhost:3007';

  constructor(
    private readonly httpService: HttpService,
    @InjectRepository(State)
    private readonly stateRepository: Repository<State>,
  ) {
    console.log('🔧 API Gateway Service initialized:');
    console.log('  - Social Service URL:', this.socialServiceUrl);
    console.log('  - Auth Service URL:', this.authServiceUrl);
    console.log('  - Marketplace Service URL:', this.marketplaceServiceUrl);
    console.log('  - Events Service URL:', this.eventsServiceUrl);
    console.log('  - Business Service URL:', this.businessServiceUrl);
    console.log('  - User Service URL:', this.userServiceUrl);
    console.log('  - Messaging Service URL:', this.messagingServiceUrl);
    console.log('  - Location Service URL:', this.locationServiceUrl);
  }

  getHello(): string {
    return 'MeCabal API Gateway is running!';
  }

  // Get all Nigerian states
  async getStates(): Promise<State[]> {
    try {
      const states = await this.stateRepository.find({
        order: { name: 'ASC' },
      });
      return states;
    } catch (error) {
      console.error('Error fetching states:', error);
      throw new Error('Failed to fetch states from database');
    }
  }

  // Proxy methods for social service
  async proxyToSocialService(
    path: string,
    method: string,
    data?: unknown,
    headers?: Record<string, string | string[] | undefined>,
    user?: any,
  ) {
    try {
      const url = `${this.socialServiceUrl}${path}`;

      console.log('🌐 API Gateway - Proxying to social service:');
      console.log('  - URL:', url);
      console.log('  - Method:', method);
      console.log(
        '  - User:',
        user
          ? {
              id: (user as { id: string; email: string }).id,
              email: (user as { id: string; email: string }).email,
            }
          : 'No user',
      );
      console.log('  - Data type:', data?.constructor?.name);
      console.log('  - Headers:', Object.keys(headers || {}));
      console.log('  - Social Service URL:', this.socialServiceUrl);

      // Check if data is FormData
      const isFormData =
        data &&
        typeof (data as { getHeaders?: () => any }).getHeaders === 'function';

      const baseHeaders: Record<string, string> = {
        // Don't set Content-Type for FormData, let axios handle it
        ...(isFormData
          ? {}
          : ({ 'Content-Type': 'application/json' } as Record<string, string>)),
        // Add cache-busting headers to prevent 304 responses
        'Cache-Control': 'no-cache, no-store, must-revalidate',
        Pragma: 'no-cache',
        Expires: '0',
        // Pass user information to social service
        ...(user && {
          'X-User-Id': (user as { id: string }).id,
        }),
      };

      // If FormData, merge its headers (important for boundary)
      if (isFormData) {
        Object.assign(
          baseHeaders,
          (data as { getHeaders: () => Record<string, string> }).getHeaders(),
        );
      }

      const config: Record<string, unknown> = {
        headers: baseHeaders,
        // Add timeout and other options
        timeout: 300000, // 5 minutes timeout for media uploads
        maxRedirects: 5,
        // Don't transform FormData - let axios handle it natively
        ...(isFormData
          ? {}
          : { transformRequest: [(data: unknown) => JSON.stringify(data)] }),
      };

      let response;
      switch (method.toLowerCase()) {
        case 'get':
          response = await firstValueFrom(this.httpService.get(url, config));
          break;
        case 'post':
          response = await firstValueFrom(
            this.httpService.post(url, data, config),
          );
          break;
        case 'put':
          response = await firstValueFrom(
            this.httpService.put(url, data, config),
          );
          break;
        case 'delete':
          response = await firstValueFrom(this.httpService.delete(url, config));
          break;
        default:
          throw new Error(`Unsupported HTTP method: ${method}`);
      }

      // Handle 304 Not Modified responses
      if (response.status === 304) {
        console.log('Received 304 Not Modified, returning empty response');
        return { message: 'Not Modified' };
      }

      return response.data as unknown;
    } catch (error) {
      const errorMessage =
        error instanceof Error ? error.message : 'Unknown error';
      console.error(`Error proxying to social service: ${errorMessage}`);

      // Handle specific error cases
      if (error && typeof error === 'object' && 'response' in error) {
        const response = (
          error as { response: { status: number; statusText: string } }
        ).response;
        const status = response.status;
        const statusText = response.statusText;

        if (status === 304) {
          console.log(
            '304 Not Modified received, returning appropriate response',
          );
          return { message: 'Not Modified' };
        }

        throw new Error(
          `Request failed with status code ${status}: ${statusText}`,
        );
      }

      throw error;
    }
  }

  // Proxy methods for auth service
  async proxyToAuthService(
    path: string,
    method: string,
    data?: unknown,
    headers?: Record<string, string | string[] | undefined>,
  ) {
    try {
      const url = `${this.authServiceUrl}${path}`;

      console.log('🌐 API Gateway - Proxying to auth service:');
      console.log('  - URL:', url);
      console.log('  - Method:', method);
      console.log('  - Headers:', Object.keys(headers || {}));

      const config = {
        headers: {
          'Content-Type': 'application/json',
          // Add cache-busting headers to prevent 304 responses
          'Cache-Control': 'no-cache, no-store, must-revalidate',
          Pragma: 'no-cache',
          Expires: '0',
          ...headers,
        },
        timeout: 30000, // 30 seconds timeout for auth requests
      };

      let response;
      switch (method.toLowerCase()) {
        case 'get':
          response = await firstValueFrom(this.httpService.get(url, config));
          break;
        case 'post':
          response = await firstValueFrom(
            this.httpService.post(url, data, config),
          );
          break;
        case 'put':
          response = await firstValueFrom(
            this.httpService.put(url, data, config),
          );
          break;
        case 'delete':
          response = await firstValueFrom(this.httpService.delete(url, config));
          break;
        default:
          throw new Error(`Unsupported HTTP method: ${method}`);
      }

      // Handle 304 Not Modified responses
      if (response.status === 304) {
        console.log(
          'Auth service returned 304 Not Modified, returning empty response',
        );
        return { message: 'Not Modified' };
      }

      return response.data as unknown;
    } catch (error) {
      const errorMessage =
        error instanceof Error ? error.message : 'Unknown error';
      console.error(`Error proxying to auth service: ${errorMessage}`);

      // Handle specific error cases
      if (error && typeof error === 'object' && 'response' in error) {
        const response = (
          error as { response: { status: number; statusText: string } }
        ).response;
        const status = response.status;
        const statusText = response.statusText;

        if (status === 304) {
          console.log(
            'Auth service 304 Not Modified received, returning appropriate response',
          );
          return { message: 'Not Modified' };
        }

        throw new Error(
          `Auth request failed with status code ${status}: ${statusText}`,
        );
      }

      throw error;
    }
  }

  // Proxy methods for marketplace service
  async proxyToMarketplaceService(
    path: string,
    method: string,
    data?: unknown,
    headers?: Record<string, string | string[] | undefined>,
    user?: any,
  ) {
    try {
      const url = `${this.marketplaceServiceUrl}${path}`;

      console.log('🌐 API Gateway - Proxying to marketplace service:');
      console.log('  - URL:', url);
      console.log('  - Method:', method);
      console.log('  - Data:', data);
      console.log('  - Data type:', typeof data);
      console.log('  - Data stringified:', JSON.stringify(data, null, 2));
      console.log(
        '  - User:',
        user
          ? {
              id: (user as { id: string; email: string }).id,
              email: (user as { id: string; email: string }).email,
            }
          : 'No user',
      );

      const baseHeaders: Record<string, string> = {
        'Content-Type': 'application/json',
        'Cache-Control': 'no-cache, no-store, must-revalidate',
        Pragma: 'no-cache',
        Expires: '0',
        // Forward the original Authorization header for JWT authentication
        ...(headers && headers.authorization && {
          'Authorization': Array.isArray(headers.authorization) 
            ? headers.authorization[0] 
            : headers.authorization,
        }),
        ...(user && {
          'X-User-Id': (user as { id: string }).id,
        }),
      };

      const config: Record<string, unknown> = {
        headers: baseHeaders,
        timeout: 60000,
        maxRedirects: 5,
        // Only apply transformRequest for non-string data to avoid double-stringification
        ...(typeof data === 'string' ? {} : { transformRequest: [(data: unknown) => JSON.stringify(data)] }),
      };

      let response;
      switch (method.toLowerCase()) {
        case 'get':
          response = await firstValueFrom(this.httpService.get(url, config));
          break;
        case 'post':
          response = await firstValueFrom(
            this.httpService.post(url, data, config),
          );
          break;
        case 'patch':
          response = await firstValueFrom(
            this.httpService.patch(url, data, config),
          );
          break;
        case 'put':
          response = await firstValueFrom(
            this.httpService.put(url, data, config),
          );
          break;
        case 'delete':
          response = await firstValueFrom(
            this.httpService.delete(url, config),
          );
          break;
        default:
          throw new Error(`Unsupported method: ${method}`);
      }

      return response.data as unknown;
    } catch (error) {
      const errorMessage =
        error instanceof Error ? error.message : 'Unknown error';
      console.error(`Error proxying to marketplace service: ${errorMessage}`);

      if (error && typeof error === 'object' && 'response' in error) {
        const axiosError = error as { 
          response: { 
            status: number; 
            statusText: string;
            data?: any;
          } 
        };
        const response = axiosError.response;
        const status = response.status;
        const statusText = response.statusText;
        const responseData = response.data;

        console.error(`Marketplace Service Error Details:`);
        console.error(`  - Status: ${status} ${statusText}`);
        console.error(`  - Response Data:`, responseData);

        throw new Error(
          `Marketplace request failed with status code ${status}: ${statusText}`,
        );
      }

      throw error;
    }
  }

  // Proxy methods for events service
  async proxyToEventsService(
    path: string,
    method: string,
    data?: unknown,
    headers?: Record<string, string | string[] | undefined>,
    user?: any,
  ) {
    try {
      // Strip the /events prefix when forwarding to the events service
      const eventsPath = path.startsWith('/events') ? path.substring(7) : path;
      const url = `${this.eventsServiceUrl}${eventsPath}`;

      console.log('🌐 API Gateway - Proxying to events service:');
      console.log('  - URL:', url);
      console.log('  - Method:', method);
      console.log(
        '  - User:',
        user
          ? {
              id: (user as { id: string; email: string }).id,
              email: (user as { id: string; email: string }).email,
            }
          : 'No user',
      );

      const baseHeaders: Record<string, string> = {
        'Content-Type': 'application/json',
        'Cache-Control': 'no-cache, no-store, must-revalidate',
        Pragma: 'no-cache',
        Expires: '0',
        // Forward the original Authorization header for JWT authentication
        ...(headers && headers.authorization && {
          'Authorization': Array.isArray(headers.authorization) 
            ? headers.authorization[0] 
            : headers.authorization,
        }),
        ...(user && {
          'X-User-Id': (user as { id: string }).id,
        }),
      };

      const config: Record<string, unknown> = {
        headers: baseHeaders,
        timeout: 60000,
        maxRedirects: 5,
        // Only apply transformRequest for non-string data to avoid double-stringification
        ...(typeof data === 'string' ? {} : { transformRequest: [(data: unknown) => JSON.stringify(data)] }),
      };

      let response;
      switch (method.toLowerCase()) {
        case 'get':
          response = await firstValueFrom(this.httpService.get(url, config));
          break;
        case 'post':
          response = await firstValueFrom(
            this.httpService.post(url, data, config),
          );
          break;
        case 'patch':
          response = await firstValueFrom(
            this.httpService.patch(url, data, config),
          );
          break;
        case 'put':
          response = await firstValueFrom(
            this.httpService.put(url, data, config),
          );
          break;
        case 'delete':
          response = await firstValueFrom(
            this.httpService.delete(url, config),
          );
          break;
        default:
          throw new Error(`Unsupported method: ${method}`);
      }

      return response.data as unknown;
    } catch (error) {
      const errorMessage =
        error instanceof Error ? error.message : 'Unknown error';
      console.error(`Error proxying to events service: ${errorMessage}`);

      if (error && typeof error === 'object' && 'response' in error) {
        const response = (
          error as { response: { status: number; statusText: string } }
        ).response;
        const status = response.status;
        const statusText = response.statusText;

        throw new Error(
          `Events request failed with status code ${status}: ${statusText}`,
        );
      }

      throw error;
    }
  }

  // Proxy methods for business service
  async proxyToBusinessService(
    path: string,
    method: string,
    data?: unknown,
    headers?: Record<string, string | string[] | undefined>,
    user?: any,
  ) {
    try {
      const url = `${this.businessServiceUrl}${path}`;

      console.log('🌐 API Gateway - Proxying to business service:');
      console.log('  - URL:', url);
      console.log('  - Method:', method);
      console.log(
        '  - User:',
        user
          ? {
              id: (user as { id: string; email: string }).id,
              email: (user as { id: string; email: string }).email,
            }
          : 'No user',
      );

      const baseHeaders: Record<string, string> = {
        'Content-Type': 'application/json',
        'Cache-Control': 'no-cache, no-store, must-revalidate',
        Pragma: 'no-cache',
        Expires: '0',
        // Forward the original Authorization header for JWT authentication
        ...(headers && headers.authorization && {
          'Authorization': Array.isArray(headers.authorization) 
            ? headers.authorization[0] 
            : headers.authorization,
        }),
        ...(user && {
          'X-User-Id': (user as { id: string }).id,
        }),
      };

      const config: Record<string, unknown> = {
        headers: baseHeaders,
        timeout: 60000,
        maxRedirects: 5,
        // Only apply transformRequest for non-string data to avoid double-stringification
        ...(typeof data === 'string' ? {} : { transformRequest: [(data: unknown) => JSON.stringify(data)] }),
      };

      let response;
      switch (method.toLowerCase()) {
        case 'get':
          response = await firstValueFrom(this.httpService.get(url, config));
          break;
        case 'post':
          response = await firstValueFrom(
            this.httpService.post(url, data, config),
          );
          break;
        case 'patch':
          response = await firstValueFrom(
            this.httpService.patch(url, data, config),
          );
          break;
        case 'put':
          response = await firstValueFrom(
            this.httpService.put(url, data, config),
          );
          break;
        case 'delete':
          response = await firstValueFrom(
            this.httpService.delete(url, config),
          );
          break;
        default:
          throw new Error(`Unsupported method: ${method}`);
      }

      return response.data as unknown;
    } catch (error) {
      const errorMessage =
        error instanceof Error ? error.message : 'Unknown error';
      console.error(`Error proxying to business service: ${errorMessage}`);

      if (error && typeof error === 'object' && 'response' in error) {
        const response = (
          error as { response: { status: number; statusText: string } }
        ).response;
        const status = response.status;
        const statusText = response.statusText;

        throw new Error(
          `Business request failed with status code ${status}: ${statusText}`,
        );
      }

      throw error;
    }
  }

  // Proxy methods for user service
  async proxyToUserService(
    path: string,
    method: string,
    data?: unknown,
    headers?: Record<string, string | string[] | undefined>,
    user?: any,
  ) {
    try {
      const url = `${this.userServiceUrl}${path}`;

      console.log('🌐 API Gateway - Proxying to user service:');
      console.log('  - URL:', url);
      console.log('  - Method:', method);
      console.log(
        '  - User:',
        user
          ? {
              id: (user as { id: string; email: string }).id,
              email: (user as { id: string; email: string }).email,
            }
          : 'No user',
      );
      console.log('  - Data type:', data?.constructor?.name);

      // Check if data is FormData
      const isFormData =
        data &&
        typeof (data as { getHeaders?: () => any }).getHeaders === 'function';

      console.log('  - Is FormData:', isFormData);

      const baseHeaders: Record<string, string> = {
        // Don't set Content-Type for FormData, let axios handle it
        ...(isFormData
          ? {}
          : ({ 'Content-Type': 'application/json' } as Record<string, string>)),
        'Cache-Control': 'no-cache, no-store, must-revalidate',
        Pragma: 'no-cache',
        Expires: '0',
        // Forward the original Authorization header for JWT authentication
        ...(headers && headers.authorization && {
          'Authorization': Array.isArray(headers.authorization)
            ? headers.authorization[0]
            : headers.authorization,
        }),
        ...(user && {
          'X-User-Id': (user as { id: string }).id,
        }),
      };

      // If FormData, merge its headers (important for boundary)
      if (isFormData) {
        Object.assign(
          baseHeaders,
          (data as { getHeaders: () => Record<string, string> }).getHeaders(),
        );
      }

      const config: Record<string, unknown> = {
        headers: baseHeaders,
        timeout: 60000,
        maxRedirects: 5,
        // Don't transform FormData - let axios handle it natively
        ...(isFormData
          ? {}
          : { transformRequest: [(data: unknown) => JSON.stringify(data)] }),
      };

      let response;
      switch (method.toLowerCase()) {
        case 'get':
          response = await firstValueFrom(this.httpService.get(url, config));
          break;
        case 'post':
          response = await firstValueFrom(
            this.httpService.post(url, data, config),
          );
          break;
        case 'patch':
          response = await firstValueFrom(
            this.httpService.patch(url, data, config),
          );
          break;
        case 'put':
          response = await firstValueFrom(
            this.httpService.put(url, data, config),
          );
          break;
        case 'delete':
          response = await firstValueFrom(
            this.httpService.delete(url, config),
          );
          break;
        default:
          throw new Error(`Unsupported method: ${method}`);
      }

      return response.data as unknown;
    } catch (error) {
      const errorMessage =
        error instanceof Error ? error.message : 'Unknown error';
      console.error(`Error proxying to user service: ${errorMessage}`);

      if (error && typeof error === 'object' && 'response' in error) {
        const response = (
          error as { response: { status: number; statusText: string } }
        ).response;
        const status = response.status;
        const statusText = response.statusText;

        throw new Error(
          `User request failed with status code ${status}: ${statusText}`,
        );
      }

      throw error;
    }
  }

  // Proxy methods for messaging service
  async proxyToMessagingService(
    path: string,
    method: string,
    data?: unknown,
    headers?: Record<string, string | string[] | undefined>,
    user?: any,
  ) {
    try {
      const url = `${this.messagingServiceUrl}${path}`;

      console.log('🌐 API Gateway - Proxying to messaging service:');
      console.log('  - URL:', url);
      console.log('  - Method:', method);
      console.log(
        '  - User:',
        user
          ? {
              id: (user as { id: string; email: string }).id,
              email: (user as { id: string; email: string }).email,
            }
          : 'No user',
      );

      const config = {
        headers: {
          'Content-Type': 'application/json',
          ...headers,
        },
        timeout: 30000, // 30 seconds timeout
      };

      let response;
      switch (method.toLowerCase()) {
        case 'get':
          response = await firstValueFrom(this.httpService.get(url, config));
          break;
        case 'post':
          response = await firstValueFrom(
            this.httpService.post(url, data, config),
          );
          break;
        case 'put':
          response = await firstValueFrom(
            this.httpService.put(url, data, config),
          );
          break;
        case 'delete':
          response = await firstValueFrom(this.httpService.delete(url, config));
          break;
        default:
          throw new Error(`Unsupported HTTP method: ${method}`);
      }

      return response.data as unknown;
    } catch (error) {
      const errorMessage =
        error instanceof Error ? error.message : 'Unknown error';
      console.error(`Error proxying to messaging service: ${errorMessage}`);

      if (error && typeof error === 'object' && 'response' in error) {
        const response = (
          error as { response: { status: number; statusText: string } }
        ).response;
        const status = response.status;
        const statusText = response.statusText;

        throw new Error(
          `Messaging request failed with status code ${status}: ${statusText}`,
        );
      }

      throw error;
    }
  }

  // Proxy methods for location service
  async proxyToLocationService(
    path: string,
    method: string,
    data?: unknown,
    headers?: Record<string, string | string[] | undefined>,
    user?: any,
  ) {
    try {
      // Remove /location prefix from path when proxying to location service
      const cleanPath = path.replace(/^\/location/, '');
      const url = `${this.locationServiceUrl}${cleanPath}`;

      console.log('🌐 API Gateway - Proxying to location service:');
      console.log('  - URL:', url);
      console.log('  - Method:', method);
      console.log(
        '  - User:',
        user
          ? {
              id: (user as { id: string; email: string }).id,
              email: (user as { id: string; email: string }).email,
            }
          : 'No user',
      );

      const config = {
        headers: {
          'Content-Type': 'application/json',
          ...headers,
        },
        timeout: 30000, // 30 seconds timeout
      };

      let response;
      switch (method.toLowerCase()) {
        case 'get':
          response = await firstValueFrom(this.httpService.get(url, config));
          break;
        case 'post':
          response = await firstValueFrom(
            this.httpService.post(url, data, config),
          );
          break;
        case 'put':
          response = await firstValueFrom(
            this.httpService.put(url, data, config),
          );
          break;
        case 'delete':
          response = await firstValueFrom(this.httpService.delete(url, config));
          break;
        default:
          throw new Error(`Unsupported HTTP method: ${method}`);
      }

      return response.data as unknown;
    } catch (err) {
<<<<<<< HEAD
      const errorMessage =
        err instanceof Error ? err.message : 'Unknown error';
      console.error(`Error proxying to location service: ${errorMessage}`);
=======
      const errMsg =
        err instanceof Error ? err.message : 'Unknown error';
      console.error(`Error proxying to location service: ${errMsg}`);
>>>>>>> c2c75ea4

      if (err && typeof err === 'object' && 'response' in err) {
        const axiosError = err as {
          response?: {
            status: number;
            statusText: string;
            data?: any;
          };
        };
        const response = axiosError.response;

        // Log the full error response for debugging
        if (response?.data) {
          console.error('Location service error response:', JSON.stringify(response.data, null, 2));
        }
<<<<<<< HEAD
        const status = response?.status;
        const statusText = response?.statusText;
        
=======

        if (!response) {
          throw new Error(`Location service request failed: ${errMsg}`);
        }

        const status = response.status;
        const statusText = response.statusText;

>>>>>>> c2c75ea4
        // Include full error details
        let errorDetails: any = {
          status,
          statusText,
          message: statusText,
        };

        if (response?.data) {
          if (typeof response.data === 'string') {
            errorDetails.message = response.data;
            errorDetails.raw = response.data;
          } else if (response.data) {
            // Include the full error response
            errorDetails = {
              ...errorDetails,
              ...response.data,
              message: response.data.message || response.data.error || statusText,
            };
          }
        }

        // Create a more detailed error message
        const finalErrorMsg = errorDetails.message || errorDetails.error || statusText;
        const finalError = new Error(
          `Location request failed with status code ${status}: ${finalErrorMsg}`,
        );

        // Attach full error details to the error object
        (finalError as any).response = errorDetails;
        (finalError as any).status = status;

        throw finalError;
      }

      throw err;
    }
  }
}<|MERGE_RESOLUTION|>--- conflicted
+++ resolved
@@ -834,15 +834,9 @@
 
       return response.data as unknown;
     } catch (err) {
-<<<<<<< HEAD
-      const errorMessage =
-        err instanceof Error ? err.message : 'Unknown error';
-      console.error(`Error proxying to location service: ${errorMessage}`);
-=======
       const errMsg =
         err instanceof Error ? err.message : 'Unknown error';
       console.error(`Error proxying to location service: ${errMsg}`);
->>>>>>> c2c75ea4
 
       if (err && typeof err === 'object' && 'response' in err) {
         const axiosError = err as {
@@ -858,11 +852,6 @@
         if (response?.data) {
           console.error('Location service error response:', JSON.stringify(response.data, null, 2));
         }
-<<<<<<< HEAD
-        const status = response?.status;
-        const statusText = response?.statusText;
-        
-=======
 
         if (!response) {
           throw new Error(`Location service request failed: ${errMsg}`);
@@ -870,8 +859,6 @@
 
         const status = response.status;
         const statusText = response.statusText;
-
->>>>>>> c2c75ea4
         // Include full error details
         let errorDetails: any = {
           status,
